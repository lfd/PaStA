--- conflicted
+++ resolved
@@ -10,11 +10,7 @@
 from multiprocessing import cpu_count, Pool
 from itertools import chain
 from logging import getLogger
-<<<<<<< HEAD
 from collections import OrderedDict
-=======
-import collections
->>>>>>> e309e727
 
 sys.path.insert(0, os.path.abspath(os.path.join(os.path.dirname(__file__), '..')))
 
@@ -32,38 +28,13 @@
 
 def file_len(filename):
     f = file_to_string(filename)
-<<<<<<< HEAD
-=======
-    for i, _ in enumerate(f):
-        pass
->>>>>>> e309e727
     try:
         return len(f), f.count('\n')
     # Empty file:
     except:
-<<<<<<< HEAD
         return 0 , 0
         
-=======
-        return 0
-
-all_maintainers = LinuxMaintainers.__class__
-
-def worker(filename):
-            
-    # Later needed for the ratio LoC/total LoC
-    loc = file_len(filename)
-
-    # Get all the maintainers for the given file
-    maintainers = []
-    subsystems = all_maintainers.get_subsystems_by_file(filename)
-
-    for subsystem in subsystems:
-        maintainers.append(all_maintainers.get_maintainers(subsystem))
-
-    return filename, loc, set(flatten(flatten(maintainers)))
-
->>>>>>> e309e727
+
 def get_maintainers(config, sub, argv):
 
     argv.pop(0) # show
@@ -97,43 +68,13 @@
     else:
         all_maintainers_text = file_to_string('./resources/linux/repo/MAINTAINERS')
     
-<<<<<<< HEAD
-=======
-    global all_maintainers
-    all_maintainers = LinuxMaintainers(all_maintainers_text)
-  
-    num_cpus = int(cpu_count() * 0.75)
-    
-    with Pool(num_cpus) as  pool:
-        # TODO: Check to see if this is the right path to walk!
-        walk = os.walk('./resources/linux/repo/')
-        iterator = chain.from_iterable((os.path.join(root, file)
-                                                for file in files)
-                                               for root, dirs, files in walk)
-        results = pool.map(worker, iterator)
-
-    total_loc= 0
-    loc_by_maintainer = dict()
-    all_kernel_files = []
-    for filename, loc, maintainers in results:
-        all_kernel_files.append(filename)
-        total_loc += loc
-        for maintainer in maintainers:
-            loc_by_maintainer[maintainer] = loc_by_maintainer.get(maintainer, 0) + loc
-    
-   
->>>>>>> e309e727
+
     if '--filter' in argv:
         index = argv.index('--filter')
         argv.pop(index)
         filenames = file_to_string(argv.pop(index)).splitlines()
         filter_by = True
     else:
-<<<<<<< HEAD
-=======
-        filenames = all_kernel_files
->>>>>>> e309e727
-        filter_by = False
 
     total_loc= 0
     all_maintainers = LinuxMaintainers(all_maintainers_text)
@@ -178,15 +119,11 @@
                     for entry in loc_by_entry_filt:
                         csv_writer.writerow([entry, loc_by_entry_filt[entry],byte_by_entry_filt[entry], loc_by_entry_filt[entry]/total_loc]) 
             else:
-<<<<<<< HEAD
+
                 print("Entry", '\t', "Lines of code", '\t', "Byte count", '\t', "Lines of code entry/total lines of code")
                 for entry in loc_by_entry_filt:
                     print(entry, '\t', loc_by_entry_filt[entry], '\t', byte_by_entry_filt[entry] ,'\t', loc_by_entry_filt[entry]/total_loc) 
-=======
-                for filename in filenames:
-                    loc = file_len(str.strip(filename))
-                    print(filename + '\t' + str(loc) + '\t' + str(loc/total_loc)) 
->>>>>>> e309e727
+
         else:
             if output_to_file:
                 with open(outfile_name, 'w+') as csv_file:
@@ -195,7 +132,7 @@
                     for entry in loc_by_entry_filt:
                         csv_writer.writerow([entry, byte_by_entry_filt[entry], loc_by_entry_filt[entry]]) 
             else:
-<<<<<<< HEAD
+
                 print("Entry", '\t', "Byte count", '\t', "Lines of code")
                 for entry in loc_by_entry_filt:
                     print(entry, '\t',byte_by_entry_filt[entry], '\t', loc_by_entry_filt[entry]) 
@@ -244,37 +181,14 @@
         else:
             loc_by_maintainer_filt = OrderedDict(sorted(loc_by_maintainer.items(), key=lambda x: x[1], reverse=True))
             byte_by_maintainer_filt = byte_by_maintainer
-=======
-                for filename in filenames:
-                    loc = file_len(str.strip(filename))
-                    print(filename + '\t' + str(loc))
-        return 0
-
-    elif query == "maintainers":
-
-        maintainers = []
-        if filter_by:
-            for filename in filenames:
-                subsystems = all_maintainers.get_subsystems_by_file(filename)
-                for subsystem in subsystems:
-                    maintainers.append(all_maintainers.get_maintainers(subsystem))
-                
-                loc = file_len(str.strip(filename))
-                for entry in set(flatten(flatten(maintainers))):
-                    loc_by_maintainer_filt[entry] = loc_by_maintainer_filt.get(entry, 0) + loc
-            loc_by_maintainer_filt = collections.OrderedDict(sorted(loc_by_maintainer_filt.items(), key=lambda x: x[1]))
-
-        else:
-            # Order loc_by_maintainer by values:
-            loc_by_maintainer_filt = collections.OrderedDict(sorted(loc_by_maintainer.items(), key=lambda x: x[1]))
->>>>>>> e309e727
+
             
         if optionals:
             #Detailed view with ratios
             if output_to_file:
                 with open(outfile_name, 'w+') as csv_file:
                     csv_writer = writer(csv_file)
-<<<<<<< HEAD
+
                     csv_writer.writerow(["Maintainer", "Lines of code in the list", "Total lines of code","Byte count on the list", "Byte count total", "Lines of code in the list/total lines of code in repo"])
                     for maintainer in loc_by_maintainer_filt:
                         csv_writer.writerow([maintainer , loc_by_maintainer_filt[maintainer], loc_by_maintainer[maintainer], byte_by_maintainer_filt[maintainer], byte_by_maintainer[maintainer], loc_by_maintainer_filt[maintainer] /total_loc])
@@ -284,17 +198,7 @@
                     #<MAINTAINER> \t\t <relevant lines of code for that maintainer based on the filelist> 
                     # (optional: \t <total lines of code for the maintainer> \t <ratio of relevant LoC / total>)
                     print(maintainer , '\t',  loc_by_maintainer_filt[maintainer],  '\t',  loc_by_maintainer[maintainer],  '\t', byte_by_maintainer_filt[maintainer],  '\t',  byte_by_maintainer[maintainer],  '\t', loc_by_maintainer_filt[maintainer] /loc_by_maintainer[maintainer])
-=======
-                    csv_writer.writerow(["Maintainer", "Lines of code in the list", "Total lines of code", "Lines of code in the list/total lines of code in repo"])
-                    for maintainer in loc_by_maintainer_filt:
-                        csv_writer.writerow([maintainer , loc_by_maintainer_filt[maintainer], loc_by_maintainer[maintainer], loc_by_maintainer_filt[maintainer] /total_loc])
-            else:
-                print("Maintainer",  '\t',  "Lines of code in the list",  '\t',  "Total lines of code",  '\t',  "Lines of code in the list/total lines of code in repo")
-                for maintainer in loc_by_maintainer_filt:
-                    #<MAINTAINER> \t\t <relevant lines of code for that maintainer based on the filelist> 
-                    # (optional: \t <total lines of code for the maintainer> \t <ratio of relevant LoC / total>)
-                    print(maintainer , '\t',  loc_by_maintainer_filt[maintainer],  '\t',  loc_by_maintainer[maintainer],  '\t',  loc_by_maintainer_filt[maintainer] /loc_by_maintainer[maintainer])
->>>>>>> e309e727
+
         else:
             if output_to_file:
                 with open(outfile_name, 'w+') as csv_file:
